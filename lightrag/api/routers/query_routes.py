"""
This module contains all query-related routes for the LightRAG API.
"""

import json
import logging
from typing import Any, Dict, List, Literal, Optional

from fastapi import APIRouter, Depends, HTTPException
from lightrag.base import QueryParam
from lightrag.types import MetadataFilter
from lightrag.api.utils_api import get_combined_auth_dependency
from pydantic import BaseModel, Field, field_validator

from ascii_colors import trace_exception

router = APIRouter(tags=["query"])


class QueryRequest(BaseModel):
    query: str = Field(
        min_length=3,
        description="The query text",
    )

    metadata_filter: MetadataFilter | None = Field(
        default=None,
        description="Optional metadata filter for nodes and edges. Can be a MetadataFilter object or a dict that will be converted to MetadataFilter.",
    )

    mode: Literal["local", "global", "hybrid", "naive", "mix", "bypass"] = Field(
        default="mix",
        description="Query mode",
    )

    only_need_context: Optional[bool] = Field(
        default=None,
        description="If True, only returns the retrieved context without generating a response.",
    )

    only_need_prompt: Optional[bool] = Field(
        default=None,
        description="If True, only returns the generated prompt without producing a response.",
    )

    response_type: Optional[str] = Field(
        min_length=1,
        default=None,
        description="Defines the response format. Examples: 'Multiple Paragraphs', 'Single Paragraph', 'Bullet Points'.",
    )

    top_k: Optional[int] = Field(
        ge=1,
        default=None,
        description="Number of top items to retrieve. Represents entities in 'local' mode and relationships in 'global' mode.",
    )

    chunk_top_k: Optional[int] = Field(
        ge=1,
        default=None,
        description="Number of text chunks to retrieve initially from vector search and keep after reranking.",
    )

    max_entity_tokens: Optional[int] = Field(
        default=None,
        description="Maximum number of tokens allocated for entity context in unified token control system.",
        ge=1,
    )

    max_relation_tokens: Optional[int] = Field(
        default=None,
        description="Maximum number of tokens allocated for relationship context in unified token control system.",
        ge=1,
    )

    max_total_tokens: Optional[int] = Field(
        default=None,
        description="Maximum total tokens budget for the entire query context (entities + relations + chunks + system prompt).",
        ge=1,
    )

    conversation_history: Optional[List[Dict[str, Any]]] = Field(
        default=[],
        description="Stores past conversation history to maintain context. Format: [{'role': 'user/assistant', 'content': 'message'}].",
    )

    user_prompt: Optional[str] = Field(
        default=None,
        description="User-provided prompt for the query. If provided, this will be used instead of the default value from prompt template.",
    )

    enable_rerank: Optional[bool] = Field(
        default=None,
        description="Enable reranking for retrieved text chunks. If True but no rerank model is configured, a warning will be issued. Default is True.",
    )

    include_references: Optional[bool] = Field(
        default=True,
        description="If True, includes reference list in responses. Affects /query and /query/stream endpoints. /query/data always includes references.",
    )

    stream: Optional[bool] = Field(
        default=True,
        description="If True, enables streaming output for real-time responses. Only affects /query/stream endpoint.",
    )

    @field_validator("query", mode="after")
    @classmethod
    def query_strip_after(cls, query: str) -> str:
        return query.strip()

    @field_validator("conversation_history", mode="after")
    @classmethod
    def conversation_history_role_check(
        cls, conversation_history: List[Dict[str, Any]] | None
    ) -> List[Dict[str, Any]] | None:
        if conversation_history is None:
            return None
        for msg in conversation_history:
            if "role" not in msg:
                raise ValueError("Each message must have a 'role' key.")
            if not isinstance(msg["role"], str) or not msg["role"].strip():
                raise ValueError("Each message 'role' must be a non-empty string.")
        return conversation_history

    @field_validator("metadata_filter", mode="before")
    @classmethod
    def metadata_filter_convert(cls, v):
        """Convert dict inputs to MetadataFilter objects."""
        if v is None:
            return None
        if isinstance(v, dict):
            return MetadataFilter.from_dict(v)
        return v

    def to_query_params(self, is_stream: bool) -> "QueryParam":
        """Converts a QueryRequest instance into a QueryParam instance."""
        # Use Pydantic's `.model_dump(exclude_none=True)` to remove None values automatically
        request_data = self.model_dump(exclude_none=True, exclude={"query"})

        # Ensure `mode` and `stream` are set explicitly
        param = QueryParam(**request_data)
        param.stream = is_stream

        # Ensure metadata_filter remains as MetadataFilter object if it exists
        if self.metadata_filter:
            param.metadata_filter = self.metadata_filter

        return param


class QueryResponse(BaseModel):
    response: str = Field(
        description="The generated response",
    )
    references: Optional[List[Dict[str, str]]] = Field(
        default=None,
        description="Reference list (Disabled when include_references=False, /query/data always includes references.)",
    )


class QueryDataResponse(BaseModel):
    status: str = Field(description="Query execution status")
    message: str = Field(description="Status message")
    data: Dict[str, Any] = Field(
        description="Query result data containing entities, relationships, chunks, and references"
    )
    metadata: Dict[str, Any] = Field(
        description="Query metadata including mode, keywords, and processing information"
    )


class StreamChunkResponse(BaseModel):
    """Response model for streaming chunks in NDJSON format"""

    references: Optional[List[Dict[str, str]]] = Field(
        default=None,
        description="Reference list (only in first chunk when include_references=True)",
    )
    response: Optional[str] = Field(
        default=None, description="Response content chunk or complete response"
    )
    error: Optional[str] = Field(
        default=None, description="Error message if processing fails"
    )


def create_query_routes(rag, api_key: Optional[str] = None, top_k: int = 60):
    combined_auth = get_combined_auth_dependency(api_key)

    @router.post(
        "/query",
        response_model=QueryResponse,
        dependencies=[Depends(combined_auth)],
        responses={
            200: {
                "description": "Successful RAG query response",
                "content": {
                    "application/json": {
                        "schema": {
                            "type": "object",
                            "properties": {
                                "response": {
                                    "type": "string",
                                    "description": "The generated response from the RAG system",
                                },
                                "references": {
                                    "type": "array",
                                    "items": {
                                        "type": "object",
                                        "properties": {
                                            "reference_id": {"type": "string"},
                                            "file_path": {"type": "string"},
                                        },
                                    },
                                    "description": "Reference list (only included when include_references=True)",
                                },
                            },
                            "required": ["response"],
                        },
                        "examples": {
                            "with_references": {
                                "summary": "Response with references",
                                "description": "Example response when include_references=True",
                                "value": {
                                    "response": "Artificial Intelligence (AI) is a branch of computer science that aims to create intelligent machines capable of performing tasks that typically require human intelligence, such as learning, reasoning, and problem-solving.",
                                    "references": [
                                        {
                                            "reference_id": "1",
                                            "file_path": "/documents/ai_overview.pdf",
                                        },
                                        {
                                            "reference_id": "2",
                                            "file_path": "/documents/machine_learning.txt",
                                        },
                                    ],
                                },
                            },
                            "without_references": {
                                "summary": "Response without references",
                                "description": "Example response when include_references=False",
                                "value": {
                                    "response": "Artificial Intelligence (AI) is a branch of computer science that aims to create intelligent machines capable of performing tasks that typically require human intelligence, such as learning, reasoning, and problem-solving."
                                },
                            },
                            "different_modes": {
                                "summary": "Different query modes",
                                "description": "Examples of responses from different query modes",
                                "value": {
                                    "local_mode": "Focuses on specific entities and their relationships",
                                    "global_mode": "Provides broader context from relationship patterns",
                                    "hybrid_mode": "Combines local and global approaches",
                                    "naive_mode": "Simple vector similarity search",
                                    "mix_mode": "Integrates knowledge graph and vector retrieval",
                                },
                            },
                        },
                    }
                },
            },
            400: {
                "description": "Bad Request - Invalid input parameters",
                "content": {
                    "application/json": {
                        "schema": {
                            "type": "object",
                            "properties": {"detail": {"type": "string"}},
                        },
                        "example": {
                            "detail": "Query text must be at least 3 characters long"
                        },
                    }
                },
            },
            500: {
                "description": "Internal Server Error - Query processing failed",
                "content": {
                    "application/json": {
                        "schema": {
                            "type": "object",
                            "properties": {"detail": {"type": "string"}},
                        },
                        "example": {
                            "detail": "Failed to process query: LLM service unavailable"
                        },
                    }
                },
            },
        },
    )
    async def query_text(request: QueryRequest):
        """
        Comprehensive RAG query endpoint with non-streaming response. Parameter "stream" is ignored.

        This endpoint performs Retrieval-Augmented Generation (RAG) queries using various modes
        to provide intelligent responses based on your knowledge base.

        **Query Modes:**
        - **local**: Focuses on specific entities and their direct relationships
        - **global**: Analyzes broader patterns and relationships across the knowledge graph
        - **hybrid**: Combines local and global approaches for comprehensive results
        - **naive**: Simple vector similarity search without knowledge graph
        - **mix**: Integrates knowledge graph retrieval with vector search (recommended)
        - **bypass**: Direct LLM query without knowledge retrieval

        conversation_history parameteris sent to LLM only, does not affect retrieval results.

        **Usage Examples:**

        Basic query:
        ```json
        {
            "query": "What is machine learning?",
            "mode": "mix"
        }
        ```

        Advanced query with references:
        ```json
        {
            "query": "Explain neural networks",
            "mode": "hybrid",
            "include_references": true,
            "response_type": "Multiple Paragraphs",
            "top_k": 10
        }
        ```

        Conversation with history:
        ```json
        {
            "query": "Can you give me more details?",
            "conversation_history": [
                {"role": "user", "content": "What is AI?"},
                {"role": "assistant", "content": "AI is artificial intelligence..."}
            ]
        }
        ```

        Args:
            request (QueryRequest): The request object containing query parameters:
                - **query**: The question or prompt to process (min 3 characters)
                - **mode**: Query strategy - "mix" recommended for best results
                - **include_references**: Whether to include source citations
                - **response_type**: Format preference (e.g., "Multiple Paragraphs")
                - **top_k**: Number of top entities/relations to retrieve
                - **conversation_history**: Previous dialogue context
                - **max_total_tokens**: Token budget for the entire response

        Returns:
            QueryResponse: JSON response containing:
                - **response**: The generated answer to your query
                - **references**: Source citations (if include_references=True)

        Raises:
            HTTPException:
                - 400: Invalid input parameters (e.g., query too short)
                - 500: Internal processing error (e.g., LLM service unavailable)
        """
        try:
<<<<<<< HEAD
            param = request.to_query_params(False)

            response = await rag.aquery(request.query, param=param)
=======
            param = request.to_query_params(
                False
            )  # Ensure stream=False for non-streaming endpoint
            # Force stream=False for /query endpoint regardless of include_references setting
            param.stream = False

            # Unified approach: always use aquery_llm for both cases
            result = await rag.aquery_llm(request.query, param=param)

            # Extract LLM response and references from unified result
            llm_response = result.get("llm_response", {})
            references = result.get("data", {}).get("references", [])
>>>>>>> 6190fa89

            # Get the non-streaming response content
            response_content = llm_response.get("content", "")
            if not response_content:
                response_content = "No relevant context found for the query."

            # Return response with or without references based on request
            if request.include_references:
                return QueryResponse(response=response_content, references=references)
            else:
                return QueryResponse(response=response_content, references=None)
        except Exception as e:
            trace_exception(e)
            raise HTTPException(status_code=500, detail=str(e))

    @router.post(
        "/query/stream",
        dependencies=[Depends(combined_auth)],
        responses={
            200: {
                "description": "Flexible RAG query response - format depends on stream parameter",
                "content": {
                    "application/x-ndjson": {
                        "schema": {
                            "type": "string",
                            "format": "ndjson",
                            "description": "Newline-delimited JSON (NDJSON) format used for both streaming and non-streaming responses. For streaming: multiple lines with separate JSON objects. For non-streaming: single line with complete JSON object.",
                            "example": '{"references": [{"reference_id": "1", "file_path": "/documents/ai.pdf"}]}\n{"response": "Artificial Intelligence is"}\n{"response": " a field of computer science"}\n{"response": " that focuses on creating intelligent machines."}',
                        },
                        "examples": {
                            "streaming_with_references": {
                                "summary": "Streaming mode with references (stream=true)",
                                "description": "Multiple NDJSON lines when stream=True and include_references=True. First line contains references, subsequent lines contain response chunks.",
                                "value": '{"references": [{"reference_id": "1", "file_path": "/documents/ai_overview.pdf"}, {"reference_id": "2", "file_path": "/documents/ml_basics.txt"}]}\n{"response": "Artificial Intelligence (AI) is a branch of computer science"}\n{"response": " that aims to create intelligent machines capable of performing"}\n{"response": " tasks that typically require human intelligence, such as learning,"}\n{"response": " reasoning, and problem-solving."}',
                            },
                            "streaming_without_references": {
                                "summary": "Streaming mode without references (stream=true)",
                                "description": "Multiple NDJSON lines when stream=True and include_references=False. Only response chunks are sent.",
                                "value": '{"response": "Machine learning is a subset of artificial intelligence"}\n{"response": " that enables computers to learn and improve from experience"}\n{"response": " without being explicitly programmed for every task."}',
                            },
                            "non_streaming_with_references": {
                                "summary": "Non-streaming mode with references (stream=false)",
                                "description": "Single NDJSON line when stream=False and include_references=True. Complete response with references in one message.",
                                "value": '{"references": [{"reference_id": "1", "file_path": "/documents/neural_networks.pdf"}], "response": "Neural networks are computational models inspired by biological neural networks that consist of interconnected nodes (neurons) organized in layers. They are fundamental to deep learning and can learn complex patterns from data through training processes."}',
                            },
                            "non_streaming_without_references": {
                                "summary": "Non-streaming mode without references (stream=false)",
                                "description": "Single NDJSON line when stream=False and include_references=False. Complete response only.",
                                "value": '{"response": "Deep learning is a subset of machine learning that uses neural networks with multiple layers (hence deep) to model and understand complex patterns in data. It has revolutionized fields like computer vision, natural language processing, and speech recognition."}',
                            },
                            "error_response": {
                                "summary": "Error during streaming",
                                "description": "Error handling in NDJSON format when an error occurs during processing.",
                                "value": '{"references": [{"reference_id": "1", "file_path": "/documents/ai.pdf"}]}\n{"response": "Artificial Intelligence is"}\n{"error": "LLM service temporarily unavailable"}',
                            },
                        },
                    }
                },
            },
            400: {
                "description": "Bad Request - Invalid input parameters",
                "content": {
                    "application/json": {
                        "schema": {
                            "type": "object",
                            "properties": {"detail": {"type": "string"}},
                        },
                        "example": {
                            "detail": "Query text must be at least 3 characters long"
                        },
                    }
                },
            },
            500: {
                "description": "Internal Server Error - Query processing failed",
                "content": {
                    "application/json": {
                        "schema": {
                            "type": "object",
                            "properties": {"detail": {"type": "string"}},
                        },
                        "example": {
                            "detail": "Failed to process streaming query: Knowledge graph unavailable"
                        },
                    }
                },
            },
        },
    )
    async def query_text_stream(request: QueryRequest):
        """
        Advanced RAG query endpoint with flexible streaming response.

        This endpoint provides the most flexible querying experience, supporting both real-time streaming
        and complete response delivery based on your integration needs.

        **Response Modes:**
        - Real-time response delivery as content is generated
        - NDJSON format: each line is a separate JSON object
        - First line: `{"references": [...]}` (if include_references=True)
        - Subsequent lines: `{"response": "content chunk"}`
        - Error handling: `{"error": "error message"}`

        > If stream parameter is False, or the query hit LLM cache, complete response delivered in a single streaming message.

        **Response Format Details**
        - **Content-Type**: `application/x-ndjson` (Newline-Delimited JSON)
        - **Structure**: Each line is an independent, valid JSON object
        - **Parsing**: Process line-by-line, each line is self-contained
        - **Headers**: Includes cache control and connection management

        **Query Modes (same as /query endpoint)**
        - **local**: Entity-focused retrieval with direct relationships
        - **global**: Pattern analysis across the knowledge graph
        - **hybrid**: Combined local and global strategies
        - **naive**: Vector similarity search only
        - **mix**: Integrated knowledge graph + vector retrieval (recommended)
        - **bypass**: Direct LLM query without knowledge retrieval

        conversation_history parameteris sent to LLM only, does not affect retrieval results.

        **Usage Examples**

        Real-time streaming query:
        ```json
        {
            "query": "Explain machine learning algorithms",
            "mode": "mix",
            "stream": true,
            "include_references": true
        }
        ```

        Complete response query:
        ```json
        {
            "query": "What is deep learning?",
            "mode": "hybrid",
            "stream": false,
            "response_type": "Multiple Paragraphs"
        }
        ```

        Conversation with context:
        ```json
        {
            "query": "Can you elaborate on that?",
            "stream": true,
            "conversation_history": [
                {"role": "user", "content": "What is neural network?"},
                {"role": "assistant", "content": "A neural network is..."}
            ]
        }
        ```

        **Response Processing:**

        ```python
        async for line in response.iter_lines():
            data = json.loads(line)
            if "references" in data:
                # Handle references (first message)
                references = data["references"]
            if "response" in data:
                # Handle content chunk
                content_chunk = data["response"]
            if "error" in data:
                # Handle error
                error_message = data["error"]
        ```

        **Error Handling:**
        - Streaming errors are delivered as `{"error": "message"}` lines
        - Non-streaming errors raise HTTP exceptions
        - Partial responses may be delivered before errors in streaming mode
        - Always check for error objects when processing streaming responses

        Args:
            request (QueryRequest): The request object containing query parameters:
                - **query**: The question or prompt to process (min 3 characters)
                - **mode**: Query strategy - "mix" recommended for best results
                - **stream**: Enable streaming (True) or complete response (False)
                - **include_references**: Whether to include source citations
                - **response_type**: Format preference (e.g., "Multiple Paragraphs")
                - **top_k**: Number of top entities/relations to retrieve
                - **conversation_history**: Previous dialogue context for multi-turn conversations
                - **max_total_tokens**: Token budget for the entire response

        Returns:
            StreamingResponse: NDJSON streaming response containing:
                - **Streaming mode**: Multiple JSON objects, one per line
                  - References object (if requested): `{"references": [...]}`
                  - Content chunks: `{"response": "chunk content"}`
                  - Error objects: `{"error": "error message"}`
                - **Non-streaming mode**: Single JSON object
                  - Complete response: `{"references": [...], "response": "complete content"}`

        Raises:
            HTTPException:
                - 400: Invalid input parameters (e.g., query too short, invalid mode)
                - 500: Internal processing error (e.g., LLM service unavailable)

        Note:
            This endpoint is ideal for applications requiring flexible response delivery.
            Use streaming mode for real-time interfaces and non-streaming for batch processing.
        """
        try:
            # Use the stream parameter from the request, defaulting to True if not specified
            stream_mode = request.stream if request.stream is not None else True
            param = request.to_query_params(stream_mode)

            from fastapi.responses import StreamingResponse

            # Unified approach: always use aquery_llm for all cases
            result = await rag.aquery_llm(request.query, param=param)

            async def stream_generator():
                # Extract references and LLM response from unified result
                references = result.get("data", {}).get("references", [])
                llm_response = result.get("llm_response", {})

                if llm_response.get("is_streaming"):
                    # Streaming mode: send references first, then stream response chunks
                    if request.include_references:
                        yield f"{json.dumps({'references': references})}\n"

                    response_stream = llm_response.get("response_iterator")
                    if response_stream:
                        try:
                            async for chunk in response_stream:
                                if chunk:  # Only send non-empty content
                                    yield f"{json.dumps({'response': chunk})}\n"
                        except Exception as e:
                            logging.error(f"Streaming error: {str(e)}")
                            yield f"{json.dumps({'error': str(e)})}\n"
                else:
                    # Non-streaming mode: send complete response in one message
                    response_content = llm_response.get("content", "")
                    if not response_content:
                        response_content = "No relevant context found for the query."

                    # Create complete response object
                    complete_response = {"response": response_content}
                    if request.include_references:
                        complete_response["references"] = references

                    yield f"{json.dumps(complete_response)}\n"

            return StreamingResponse(
                stream_generator(),
                media_type="application/x-ndjson",
                headers={
                    "Cache-Control": "no-cache",
                    "Connection": "keep-alive",
                    "Content-Type": "application/x-ndjson",
                    "X-Accel-Buffering": "no",  # Ensure proper handling of streaming response when proxied by Nginx
                },
            )
        except Exception as e:
            trace_exception(e)
            raise HTTPException(status_code=500, detail=str(e))

    @router.post(
        "/query/data",
        response_model=QueryDataResponse,
        dependencies=[Depends(combined_auth)],
        responses={
            200: {
                "description": "Successful data retrieval response with structured RAG data",
                "content": {
                    "application/json": {
                        "schema": {
                            "type": "object",
                            "properties": {
                                "status": {
                                    "type": "string",
                                    "enum": ["success", "failure"],
                                    "description": "Query execution status",
                                },
                                "message": {
                                    "type": "string",
                                    "description": "Status message describing the result",
                                },
                                "data": {
                                    "type": "object",
                                    "properties": {
                                        "entities": {
                                            "type": "array",
                                            "items": {
                                                "type": "object",
                                                "properties": {
                                                    "entity_name": {"type": "string"},
                                                    "entity_type": {"type": "string"},
                                                    "description": {"type": "string"},
                                                    "source_id": {"type": "string"},
                                                    "file_path": {"type": "string"},
                                                    "reference_id": {"type": "string"},
                                                },
                                            },
                                            "description": "Retrieved entities from knowledge graph",
                                        },
                                        "relationships": {
                                            "type": "array",
                                            "items": {
                                                "type": "object",
                                                "properties": {
                                                    "src_id": {"type": "string"},
                                                    "tgt_id": {"type": "string"},
                                                    "description": {"type": "string"},
                                                    "keywords": {"type": "string"},
                                                    "weight": {"type": "number"},
                                                    "source_id": {"type": "string"},
                                                    "file_path": {"type": "string"},
                                                    "reference_id": {"type": "string"},
                                                },
                                            },
                                            "description": "Retrieved relationships from knowledge graph",
                                        },
                                        "chunks": {
                                            "type": "array",
                                            "items": {
                                                "type": "object",
                                                "properties": {
                                                    "content": {"type": "string"},
                                                    "file_path": {"type": "string"},
                                                    "chunk_id": {"type": "string"},
                                                    "reference_id": {"type": "string"},
                                                },
                                            },
                                            "description": "Retrieved text chunks from vector database",
                                        },
                                        "references": {
                                            "type": "array",
                                            "items": {
                                                "type": "object",
                                                "properties": {
                                                    "reference_id": {"type": "string"},
                                                    "file_path": {"type": "string"},
                                                },
                                            },
                                            "description": "Reference list for citation purposes",
                                        },
                                    },
                                    "description": "Structured retrieval data containing entities, relationships, chunks, and references",
                                },
                                "metadata": {
                                    "type": "object",
                                    "properties": {
                                        "query_mode": {"type": "string"},
                                        "keywords": {
                                            "type": "object",
                                            "properties": {
                                                "high_level": {
                                                    "type": "array",
                                                    "items": {"type": "string"},
                                                },
                                                "low_level": {
                                                    "type": "array",
                                                    "items": {"type": "string"},
                                                },
                                            },
                                        },
                                        "processing_info": {
                                            "type": "object",
                                            "properties": {
                                                "total_entities_found": {
                                                    "type": "integer"
                                                },
                                                "total_relations_found": {
                                                    "type": "integer"
                                                },
                                                "entities_after_truncation": {
                                                    "type": "integer"
                                                },
                                                "relations_after_truncation": {
                                                    "type": "integer"
                                                },
                                                "final_chunks_count": {
                                                    "type": "integer"
                                                },
                                            },
                                        },
                                    },
                                    "description": "Query metadata including mode, keywords, and processing information",
                                },
                            },
                            "required": ["status", "message", "data", "metadata"],
                        },
                        "examples": {
                            "successful_local_mode": {
                                "summary": "Local mode data retrieval",
                                "description": "Example of structured data from local mode query focusing on specific entities",
                                "value": {
                                    "status": "success",
                                    "message": "Query executed successfully",
                                    "data": {
                                        "entities": [
                                            {
                                                "entity_name": "Neural Networks",
                                                "entity_type": "CONCEPT",
                                                "description": "Computational models inspired by biological neural networks",
                                                "source_id": "chunk-123",
                                                "file_path": "/documents/ai_basics.pdf",
                                                "reference_id": "1",
                                            }
                                        ],
                                        "relationships": [
                                            {
                                                "src_id": "Neural Networks",
                                                "tgt_id": "Machine Learning",
                                                "description": "Neural networks are a subset of machine learning algorithms",
                                                "keywords": "subset, algorithm, learning",
                                                "weight": 0.85,
                                                "source_id": "chunk-123",
                                                "file_path": "/documents/ai_basics.pdf",
                                                "reference_id": "1",
                                            }
                                        ],
                                        "chunks": [
                                            {
                                                "content": "Neural networks are computational models that mimic the way biological neural networks work...",
                                                "file_path": "/documents/ai_basics.pdf",
                                                "chunk_id": "chunk-123",
                                                "reference_id": "1",
                                            }
                                        ],
                                        "references": [
                                            {
                                                "reference_id": "1",
                                                "file_path": "/documents/ai_basics.pdf",
                                            }
                                        ],
                                    },
                                    "metadata": {
                                        "query_mode": "local",
                                        "keywords": {
                                            "high_level": ["neural", "networks"],
                                            "low_level": [
                                                "computation",
                                                "model",
                                                "algorithm",
                                            ],
                                        },
                                        "processing_info": {
                                            "total_entities_found": 5,
                                            "total_relations_found": 3,
                                            "entities_after_truncation": 1,
                                            "relations_after_truncation": 1,
                                            "final_chunks_count": 1,
                                        },
                                    },
                                },
                            },
                            "global_mode": {
                                "summary": "Global mode data retrieval",
                                "description": "Example of structured data from global mode query analyzing broader patterns",
                                "value": {
                                    "status": "success",
                                    "message": "Query executed successfully",
                                    "data": {
                                        "entities": [],
                                        "relationships": [
                                            {
                                                "src_id": "Artificial Intelligence",
                                                "tgt_id": "Machine Learning",
                                                "description": "AI encompasses machine learning as a core component",
                                                "keywords": "encompasses, component, field",
                                                "weight": 0.92,
                                                "source_id": "chunk-456",
                                                "file_path": "/documents/ai_overview.pdf",
                                                "reference_id": "2",
                                            }
                                        ],
                                        "chunks": [],
                                        "references": [
                                            {
                                                "reference_id": "2",
                                                "file_path": "/documents/ai_overview.pdf",
                                            }
                                        ],
                                    },
                                    "metadata": {
                                        "query_mode": "global",
                                        "keywords": {
                                            "high_level": [
                                                "artificial",
                                                "intelligence",
                                                "overview",
                                            ],
                                            "low_level": [],
                                        },
                                    },
                                },
                            },
                            "naive_mode": {
                                "summary": "Naive mode data retrieval",
                                "description": "Example of structured data from naive mode using only vector search",
                                "value": {
                                    "status": "success",
                                    "message": "Query executed successfully",
                                    "data": {
                                        "entities": [],
                                        "relationships": [],
                                        "chunks": [
                                            {
                                                "content": "Deep learning is a subset of machine learning that uses neural networks with multiple layers...",
                                                "file_path": "/documents/deep_learning.pdf",
                                                "chunk_id": "chunk-789",
                                                "reference_id": "3",
                                            }
                                        ],
                                        "references": [
                                            {
                                                "reference_id": "3",
                                                "file_path": "/documents/deep_learning.pdf",
                                            }
                                        ],
                                    },
                                    "metadata": {
                                        "query_mode": "naive",
                                        "keywords": {"high_level": [], "low_level": []},
                                    },
                                },
                            },
                        },
                    }
                },
            },
            400: {
                "description": "Bad Request - Invalid input parameters",
                "content": {
                    "application/json": {
                        "schema": {
                            "type": "object",
                            "properties": {"detail": {"type": "string"}},
                        },
                        "example": {
                            "detail": "Query text must be at least 3 characters long"
                        },
                    }
                },
            },
            500: {
                "description": "Internal Server Error - Data retrieval failed",
                "content": {
                    "application/json": {
                        "schema": {
                            "type": "object",
                            "properties": {"detail": {"type": "string"}},
                        },
                        "example": {
                            "detail": "Failed to retrieve data: Knowledge graph unavailable"
                        },
                    }
                },
            },
        },
    )
    async def query_data(request: QueryRequest):
        """
        Advanced data retrieval endpoint for structured RAG analysis.

        This endpoint provides raw retrieval results without LLM generation, perfect for:
        - **Data Analysis**: Examine what information would be used for RAG
        - **System Integration**: Get structured data for custom processing
        - **Debugging**: Understand retrieval behavior and quality
        - **Research**: Analyze knowledge graph structure and relationships

        **Key Features:**
        - No LLM generation - pure data retrieval
        - Complete structured output with entities, relationships, and chunks
        - Always includes references for citation
        - Detailed metadata about processing and keywords
        - Compatible with all query modes and parameters

        **Query Mode Behaviors:**
        - **local**: Returns entities and their direct relationships + related chunks
        - **global**: Returns relationship patterns across the knowledge graph
        - **hybrid**: Combines local and global retrieval strategies
        - **naive**: Returns only vector-retrieved text chunks (no knowledge graph)
        - **mix**: Integrates knowledge graph data with vector-retrieved chunks
        - **bypass**: Returns empty data arrays (used for direct LLM queries)

        **Data Structure:**
        - **entities**: Knowledge graph entities with descriptions and metadata
        - **relationships**: Connections between entities with weights and descriptions
        - **chunks**: Text segments from documents with source information
        - **references**: Citation information mapping reference IDs to file paths
        - **metadata**: Processing information, keywords, and query statistics

        **Usage Examples:**

        Analyze entity relationships:
        ```json
        {
            "query": "machine learning algorithms",
            "mode": "local",
            "top_k": 10
        }
        ```

        Explore global patterns:
        ```json
        {
            "query": "artificial intelligence trends",
            "mode": "global",
            "max_relation_tokens": 2000
        }
        ```

        Vector similarity search:
        ```json
        {
            "query": "neural network architectures",
            "mode": "naive",
            "chunk_top_k": 5
        }
        ```

        **Response Analysis:**
        - **Empty arrays**: Normal for certain modes (e.g., naive mode has no entities/relationships)
        - **Processing info**: Shows retrieval statistics and token usage
        - **Keywords**: High-level and low-level keywords extracted from query
        - **Reference mapping**: Links all data back to source documents

        Args:
            request (QueryRequest): The request object containing query parameters:
                - **query**: The search query to analyze (min 3 characters)
                - **mode**: Retrieval strategy affecting data types returned
                - **top_k**: Number of top entities/relationships to retrieve
                - **chunk_top_k**: Number of text chunks to retrieve
                - **max_entity_tokens**: Token limit for entity context
                - **max_relation_tokens**: Token limit for relationship context
                - **max_total_tokens**: Overall token budget for retrieval

        Returns:
            QueryDataResponse: Structured JSON response containing:
                - **status**: "success" or "failure"
                - **message**: Human-readable status description
                - **data**: Complete retrieval results with entities, relationships, chunks, references
                - **metadata**: Query processing information and statistics

        Raises:
            HTTPException:
                - 400: Invalid input parameters (e.g., query too short, invalid mode)
                - 500: Internal processing error (e.g., knowledge graph unavailable)

        Note:
            This endpoint always includes references regardless of the include_references parameter,
            as structured data analysis typically requires source attribution.
        """
        try:
            param = request.to_query_params(False)  # No streaming for data endpoint
            response = await rag.aquery_data(request.query, param=param)

            # aquery_data returns the new format with status, message, data, and metadata
            if isinstance(response, dict):
                return QueryDataResponse(**response)
            else:
                # Handle unexpected response format
                return QueryDataResponse(
                    status="failure",
                    message="Invalid response type",
                    data={},
                )
        except Exception as e:
            trace_exception(e)
            raise HTTPException(status_code=500, detail=str(e))

    return router<|MERGE_RESOLUTION|>--- conflicted
+++ resolved
@@ -358,11 +358,6 @@
                 - 500: Internal processing error (e.g., LLM service unavailable)
         """
         try:
-<<<<<<< HEAD
-            param = request.to_query_params(False)
-
-            response = await rag.aquery(request.query, param=param)
-=======
             param = request.to_query_params(
                 False
             )  # Ensure stream=False for non-streaming endpoint
@@ -375,7 +370,6 @@
             # Extract LLM response and references from unified result
             llm_response = result.get("llm_response", {})
             references = result.get("data", {}).get("references", [])
->>>>>>> 6190fa89
 
             # Get the non-streaming response content
             response_content = llm_response.get("content", "")
