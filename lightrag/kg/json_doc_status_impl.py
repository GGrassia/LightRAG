from dataclasses import dataclass
import os
from typing import Any, Union, final

from lightrag.base import (
    DocProcessingStatus,
    DocStatus,
    DocStatusStorage,
)
from lightrag.utils import (
    load_json,
    logger,
    write_json,
    get_pinyin_sort_key,
)
from lightrag.exceptions import StorageNotInitializedError
from .shared_storage import (
    get_namespace_data,
    get_storage_lock,
    get_data_init_lock,
    get_update_flag,
    set_all_update_flags,
    clear_all_update_flags,
    try_initialize_namespace,
)


@final
@dataclass
class JsonDocStatusStorage(DocStatusStorage):
    """JSON implementation of document status storage"""

    def __post_init__(self):
        working_dir = self.global_config["working_dir"]
        if self.workspace:
            # Include workspace in the file path for data isolation
            workspace_dir = os.path.join(working_dir, self.workspace)
            self.final_namespace = f"{self.workspace}_{self.namespace}"
        else:
            # Default behavior when workspace is empty
            self.final_namespace = self.namespace
            self.workspace = "_"
            workspace_dir = working_dir

        os.makedirs(workspace_dir, exist_ok=True)
        self._file_name = os.path.join(workspace_dir, f"kv_store_{self.namespace}.json")
        self._data = None
        self._storage_lock = None
        self.storage_updated = None

    async def initialize(self):
        """Initialize storage data"""
        self._storage_lock = get_storage_lock()
        self.storage_updated = await get_update_flag(self.final_namespace)
        async with get_data_init_lock():
            # check need_init must before get_namespace_data
            need_init = await try_initialize_namespace(self.final_namespace)
            self._data = await get_namespace_data(self.final_namespace)
            if need_init:
                loaded_data = load_json(self._file_name) or {}
                async with self._storage_lock:
                    self._data.update(loaded_data)
                    logger.info(
                        f"[{self.workspace}] Process {os.getpid()} doc status load {self.namespace} with {len(loaded_data)} records"
                    )

    async def filter_keys(self, keys: set[str]) -> set[str]:
        """Return keys that should be processed (not in storage or not successfully processed)"""
        if self._storage_lock is None:
            raise StorageNotInitializedError("JsonDocStatusStorage")
        async with self._storage_lock:
            return set(keys) - set(self._data.keys())

    async def get_by_ids(self, ids: list[str]) -> list[dict[str, Any]]:
        result: list[dict[str, Any]] = []
        if self._storage_lock is None:
            raise StorageNotInitializedError("JsonDocStatusStorage")
        async with self._storage_lock:
            for id in ids:
                data = self._data.get(id, None)
                if data:
                    result.append(data)
        return result

    async def get_status_counts(self) -> dict[str, int]:
        """Get counts of documents in each status"""
        counts = {status.value: 0 for status in DocStatus}
        if self._storage_lock is None:
            raise StorageNotInitializedError("JsonDocStatusStorage")
        async with self._storage_lock:
            for doc in self._data.values():
                counts[doc["status"]] += 1
        return counts

    async def get_docs_by_status(
        self, status: DocStatus
    ) -> dict[str, DocProcessingStatus]:
        """Get all documents with a specific status"""
        result = {}
        async with self._storage_lock:
            for k, v in self._data.items():
                if v["status"] == status.value:
                    try:
                        # Make a copy of the data to avoid modifying the original
                        data = v.copy()
                        # Remove deprecated content field if it exists
                        data.pop("content", None)
                        # If file_path is not in data, use document id as file path
                        if "file_path" not in data:
                            data["file_path"] = "no-file-path"
                        # Ensure new fields exist with default values
                        if "metadata" not in data:
                            data["metadata"] = {}
                        if "error_msg" not in data:
                            data["error_msg"] = None
                        result[k] = DocProcessingStatus(**data)
                    except KeyError as e:
                        logger.error(
                            f"[{self.workspace}] Missing required field for document {k}: {e}"
                        )
                        continue
        return result

    async def get_docs_by_track_id(
        self, track_id: str
    ) -> dict[str, DocProcessingStatus]:
        """Get all documents with a specific track_id"""
        result = {}
        async with self._storage_lock:
            for k, v in self._data.items():
                if v.get("track_id") == track_id:
                    try:
                        # Make a copy of the data to avoid modifying the original
                        data = v.copy()
                        # Remove deprecated content field if it exists
                        data.pop("content", None)
                        # If file_path is not in data, use document id as file path
                        if "file_path" not in data:
                            data["file_path"] = "no-file-path"
                        # Ensure new fields exist with default values
                        if "metadata" not in data:
                            data["metadata"] = {}
                        if "error_msg" not in data:
                            data["error_msg"] = None
                        result[k] = DocProcessingStatus(**data)
                    except KeyError as e:
                        logger.error(
                            f"[{self.workspace}] Missing required field for document {k}: {e}"
                        )
                        continue
        return result

    async def index_done_callback(self) -> None:
        async with self._storage_lock:
            if self.storage_updated.value:
                data_dict = (
                    dict(self._data) if hasattr(self._data, "_getvalue") else self._data
                )
                logger.debug(
                    f"[{self.workspace}] Process {os.getpid()} doc status writting {len(data_dict)} records to {self.namespace}"
                )
                write_json(data_dict, self._file_name)
                await clear_all_update_flags(self.final_namespace)

    async def upsert(self, data: dict[str, dict[str, Any]]) -> None:
        """
        Importance notes for in-memory storage:
        1. Changes will be persisted to disk during the next index_done_callback
        2. update flags to notify other processes that data persistence is needed
        """
        if not data:
            return
<<<<<<< HEAD
        logger.debug(f"Inserting {len(data)} records to {self.final_namespace}")
        if self._storage_lock is None:
            raise StorageNotInitializedError("JsonDocStatusStorage")
=======
        logger.debug(
            f"[{self.workspace}] Inserting {len(data)} records to {self.namespace}"
        )
>>>>>>> 0019a3ad
        async with self._storage_lock:
            # Ensure chunks_list field exists for new documents
            for doc_id, doc_data in data.items():
                if "chunks_list" not in doc_data:
                    doc_data["chunks_list"] = []
            self._data.update(data)
            await set_all_update_flags(self.final_namespace)

        await self.index_done_callback()

    async def get_by_id(self, id: str) -> Union[dict[str, Any], None]:
        async with self._storage_lock:
            return self._data.get(id)

    async def get_docs_paginated(
        self,
        status_filter: DocStatus | None = None,
        page: int = 1,
        page_size: int = 50,
        sort_field: str = "updated_at",
        sort_direction: str = "desc",
    ) -> tuple[list[tuple[str, DocProcessingStatus]], int]:
        """Get documents with pagination support

        Args:
            status_filter: Filter by document status, None for all statuses
            page: Page number (1-based)
            page_size: Number of documents per page (10-200)
            sort_field: Field to sort by ('created_at', 'updated_at', 'id')
            sort_direction: Sort direction ('asc' or 'desc')

        Returns:
            Tuple of (list of (doc_id, DocProcessingStatus) tuples, total_count)
        """
        # Validate parameters
        if page < 1:
            page = 1
        if page_size < 10:
            page_size = 10
        elif page_size > 200:
            page_size = 200

        if sort_field not in ["created_at", "updated_at", "id", "file_path"]:
            sort_field = "updated_at"

        if sort_direction.lower() not in ["asc", "desc"]:
            sort_direction = "desc"

        # For JSON storage, we load all data and sort/filter in memory
        all_docs = []

        async with self._storage_lock:
            for doc_id, doc_data in self._data.items():
                # Apply status filter
                if (
                    status_filter is not None
                    and doc_data.get("status") != status_filter.value
                ):
                    continue

                try:
                    # Prepare document data
                    data = doc_data.copy()
                    data.pop("content", None)
                    if "file_path" not in data:
                        data["file_path"] = "no-file-path"
                    if "metadata" not in data:
                        data["metadata"] = {}
                    if "error_msg" not in data:
                        data["error_msg"] = None

                    doc_status = DocProcessingStatus(**data)

                    # Add sort key for sorting
                    if sort_field == "id":
                        doc_status._sort_key = doc_id
                    elif sort_field == "file_path":
                        # Use pinyin sorting for file_path field to support Chinese characters
                        file_path_value = getattr(doc_status, sort_field, "")
                        doc_status._sort_key = get_pinyin_sort_key(file_path_value)
                    else:
                        doc_status._sort_key = getattr(doc_status, sort_field, "")

                    all_docs.append((doc_id, doc_status))

                except KeyError as e:
                    logger.error(
                        f"[{self.workspace}] Error processing document {doc_id}: {e}"
                    )
                    continue

        # Sort documents
        reverse_sort = sort_direction.lower() == "desc"
        all_docs.sort(
            key=lambda x: getattr(x[1], "_sort_key", ""), reverse=reverse_sort
        )

        # Remove sort key from documents
        for doc_id, doc in all_docs:
            if hasattr(doc, "_sort_key"):
                delattr(doc, "_sort_key")

        total_count = len(all_docs)

        # Apply pagination
        start_idx = (page - 1) * page_size
        end_idx = start_idx + page_size
        paginated_docs = all_docs[start_idx:end_idx]

        return paginated_docs, total_count

    async def get_all_status_counts(self) -> dict[str, int]:
        """Get counts of documents in each status for all documents

        Returns:
            Dictionary mapping status names to counts, including 'all' field
        """
        counts = await self.get_status_counts()

        # Add 'all' field with total count
        total_count = sum(counts.values())
        counts["all"] = total_count

        return counts

    async def delete(self, doc_ids: list[str]) -> None:
        """Delete specific records from storage by their IDs

        Importance notes for in-memory storage:
        1. Changes will be persisted to disk during the next index_done_callback
        2. update flags to notify other processes that data persistence is needed

        Args:
            ids (list[str]): List of document IDs to be deleted from storage

        Returns:
            None
        """
        async with self._storage_lock:
            any_deleted = False
            for doc_id in doc_ids:
                result = self._data.pop(doc_id, None)
                if result is not None:
                    any_deleted = True

            if any_deleted:
                await set_all_update_flags(self.final_namespace)

    async def drop(self) -> dict[str, str]:
        """Drop all document status data from storage and clean up resources

        This method will:
        1. Clear all document status data from memory
        2. Update flags to notify other processes
        3. Trigger index_done_callback to save the empty state

        Returns:
            dict[str, str]: Operation status and message
            - On success: {"status": "success", "message": "data dropped"}
            - On failure: {"status": "error", "message": "<error details>"}
        """
        try:
            async with self._storage_lock:
                self._data.clear()
                await set_all_update_flags(self.final_namespace)

            await self.index_done_callback()
            logger.info(
                f"[{self.workspace}] Process {os.getpid()} drop {self.namespace}"
            )
            return {"status": "success", "message": "data dropped"}
        except Exception as e:
            logger.error(f"[{self.workspace}] Error dropping {self.namespace}: {e}")
            return {"status": "error", "message": str(e)}<|MERGE_RESOLUTION|>--- conflicted
+++ resolved
@@ -170,15 +170,11 @@
         """
         if not data:
             return
-<<<<<<< HEAD
-        logger.debug(f"Inserting {len(data)} records to {self.final_namespace}")
-        if self._storage_lock is None:
-            raise StorageNotInitializedError("JsonDocStatusStorage")
-=======
         logger.debug(
             f"[{self.workspace}] Inserting {len(data)} records to {self.namespace}"
         )
->>>>>>> 0019a3ad
+        if self._storage_lock is None:
+            raise StorageNotInitializedError("JsonDocStatusStorage")
         async with self._storage_lock:
             # Ensure chunks_list field exists for new documents
             for doc_id, doc_data in data.items():
